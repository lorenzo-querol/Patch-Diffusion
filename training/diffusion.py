# Description: Gaussian diffusion utility for the diffusion models.

import math

import numpy as np
import torch
import torch.nn.functional as F
from tqdm import tqdm


def exists(x):
    return x is not None


def linear_beta_schedule(timesteps):
    """Linear schedule.

    Proposed in https://arxiv.org/abs/2006.11239
    """

    scale = 1000 / timesteps
    beta_start = scale * 0.0001
    beta_end = scale * 0.02
    return torch.linspace(beta_start, beta_end, timesteps, dtype=torch.float64)


def cosine_beta_schedule(timesteps, s=0.008):
    """Cosine schedule.

    Proposed in https://openreview.net/forum?id=-NEXDKk8gZ
    """

    steps = timesteps + 1
    t = torch.linspace(0, timesteps, steps, dtype=torch.float64) / timesteps
    alphas_cumprod = torch.cos((t + s) / (1 + s) * math.pi * 0.5) ** 2
    alphas_cumprod = alphas_cumprod / alphas_cumprod[0]
    betas = 1 - (alphas_cumprod[1:] / alphas_cumprod[:-1])
    return torch.clamp(betas, 0, 0.999)


def get_beta_schedule(schedule_name, timesteps):
    """Get the beta schedule based on the schedule name.

    Args:
        schedule_name: Name of the schedule ('linear' or 'cosine')
        timesteps: Number of time steps in the forward process
    """
    if schedule_name == "linear":
        return linear_beta_schedule(timesteps)
    elif schedule_name == "cosine":
        return cosine_beta_schedule(timesteps)
    else:
        raise ValueError(f"Unknown schedule name: {schedule_name}")


def extract(v, i, shape):
    """
    Get the i-th number in v, and the shape of v is mostly (T, ), the shape of i is mostly (batch_size, ).
    equal to [v[index] for index in i]
    """
    out = torch.gather(v.to(i.device), index=i, dim=0)
    out = out.to(device=i.device, dtype=torch.float32)

    # reshape to (batch_size, 1, 1, 1, 1, ...) for broadcasting purposes.
    out = out.view([i.shape[0]] + [1] * (len(shape) - 1))
    return out


class GaussianDiffusionTrainer(torch.nn.Module):
    def __init__(self, model, target="epsilon", schedule_name="linear", timesteps=1000):
        super().__init__()
        self.model = model
        self.T = timesteps
        self.target = target

        # generate T steps of beta
        self.register_buffer("beta_t", get_beta_schedule(schedule_name, timesteps))

        # calculate the cumulative product of $\alpha$ , named $\bar{\alpha_t}$ in paper
        alpha_t = 1.0 - self.beta_t
        alpha_t_bar = torch.cumprod(alpha_t, dim=0)

        # calculate and store two coefficient of $q(x_t | x_0)$
        self.register_buffer("signal_rate", torch.sqrt(alpha_t_bar))
        self.register_buffer("noise_rate", torch.sqrt(1.0 - alpha_t_bar))

    def get_v(self, x, noise, t):
        return extract(self.signal_rate, t, x.shape) * noise - extract(self.noise_rate, t, x.shape) * x

    def sample_q(self, x_0, t, noise):
        x_t = extract(self.signal_rate, t, x_0.shape) * x_0 + extract(self.noise_rate, t, x_0.shape) * noise
        return x_t

    def forward(self, x_0, y=None, cls_mode=False):
        if cls_mode:
            inputs = torch.cat([x_0, x_0])

            noise_t = torch.randint(self.T, size=(x_0.shape[0],), device=x_0.device)
            clean_t = torch.zeros(size=(x_0.shape[0],), device=x_0.device)
            t = torch.cat([noise_t, clean_t]).int()

            loss_weights = self.signal_rate[t]

            logits = self.model(inputs, t, cls_mode=cls_mode)
            ce_loss = F.cross_entropy(logits, y, reduction="none")

            return logits, ce_loss, (loss_weights * ce_loss).mean()
        else:
            # NOTE: This is a Classifier-Free Guidance (CFG) technique.
            # Set some labels to a negative/null class (i.e., does not exist)
            # mask = torch.rand(y.shape[0], device=y.device) < 0.1
            # y[mask] = self.model.label_dim

            # get a random training step $t \sim Uniform({1, ..., T})$
            t = torch.randint(self.T, size=(x_0.shape[0],), device=x_0.device)

            epsilon = torch.randn_like(x_0)
            target_map = {"epsilon": epsilon, "x_0": x_0, "v": self.get_v(x_0, epsilon, t)}
            target = target_map[self.target]

            x_t = self.sample_q(x_0, t, epsilon)
            output = self.model(x_t, t, class_labels=y)
            loss = F.mse_loss(output, target[:, :3])

            return loss


class DDIMSampler(torch.nn.Module):
    def __init__(self, model, target="epsilon", schedule_name="linear", timesteps=1000):
        super().__init__()
        self.model = model
        self.T = timesteps
        self.target = target

        # generate T steps of beta
        self.register_buffer("beta_t", get_beta_schedule(schedule_name, timesteps))

        # calculate the cumulative product of $\alpha$ , named $\bar{\alpha_t}$ in paper
        alpha_t = 1.0 - self.beta_t
        self.register_buffer("alpha_t_bar", torch.cumprod(alpha_t, dim=0))

        self.register_buffer("signal_rate", torch.sqrt(self.alpha_t_bar))
        self.register_buffer("noise_rate", torch.sqrt(1.0 - self.alpha_t_bar))

    @torch.no_grad()
    def sample_one_step(self, x_t, pos, class_labels, time_step: int, prev_time_step: int, eta: float, guidance_scale: float = 1.0):
        t = torch.full((x_t.shape[0],), time_step, device=x_t.device, dtype=torch.long)
        prev_t = torch.full((x_t.shape[0],), prev_time_step, device=x_t.device, dtype=torch.long)

        # get current and previous alpha_cumprod
        alpha_t = extract(self.alpha_t_bar, t, x_t.shape)
        alpha_t_prev = extract(self.alpha_t_bar, prev_t, x_t.shape)

        # predict noise using model
        epsilon_theta_t = self.model(torch.cat([x_t, pos], dim=1), t, class_labels=class_labels)

        # Classifier-Free Guidance
        if guidance_scale > 1.0:
            uncond_labels = torch.ones_like(class_labels, device=x_t.device, dtype=torch.long)
            epsilon_uncond = self.model(torch.cat([x_t, pos], dim=1), t, class_labels=uncond_labels)
            epsilon_theta_t = epsilon_uncond + guidance_scale * (epsilon_theta_t - epsilon_uncond)

        # calculate x_{t-1}
        sigma_t = eta * torch.sqrt((1 - alpha_t_prev) / (1 - alpha_t) * (1 - alpha_t / alpha_t_prev))
        epsilon_t = torch.randn_like(x_t)
        x_t_minus_one = (
            torch.sqrt(alpha_t_prev / alpha_t) * x_t
            + (torch.sqrt(1 - alpha_t_prev - sigma_t**2) - torch.sqrt((alpha_t_prev * (1 - alpha_t)) / alpha_t)) * epsilon_theta_t
            + sigma_t * epsilon_t
        )
        return x_t_minus_one

    @torch.no_grad()
<<<<<<< HEAD
    def sample_one_step_x_0(self, x_t, pos, class_labels, time_step: int, prev_time_step: int, eta: float, guidance_scale: float = 1.0):
        t = torch.full((x_t.shape[0],), time_step, device=x_t.device, dtype=torch.long)
        prev_t = torch.full((x_t.shape[0],), prev_time_step, device=x_t.device, dtype=torch.long)

        # Get current and previous alpha_cumprod
        alpha_t = extract(self.alpha_t_bar, t, x_t.shape)
        alpha_t_prev = extract(self.alpha_t_bar, prev_t, x_t.shape)

        # Predict x_0 using the model
        x_0 = self.model(torch.cat([x_t, pos], dim=1), t, class_labels=class_labels)

        # Classifier-Free Guidance
        if guidance_scale > 1.0:
            uncond_labels = torch.ones_like(class_labels, device=x_t.device, dtype=torch.long)
            x_0_uncond = self.model(torch.cat([x_t, pos], dim=1), t, class_labels=uncond_labels)
            x_0 = x_0_uncond + guidance_scale * (x_0 - x_0_uncond)

        # Compute x_{t-1} using the predicted x_0
        sigma_t = eta * torch.sqrt((1 - alpha_t_prev) / (1 - alpha_t) * (1 - alpha_t / alpha_t_prev))
        epsilon_t = torch.randn_like(x_t)
        x_t_minus_one = torch.sqrt(alpha_t_prev) * x_0 + torch.sqrt(1 - alpha_t_prev - sigma_t**2) * ((x_t - torch.sqrt(alpha_t) * x_0) / torch.sqrt(1 - alpha_t)) + sigma_t * epsilon_t

        return x_t_minus_one

    @torch.no_grad()
    def sample_one_step_v(self, x_t, pos, class_labels, time_step: int, prev_time_step: int, eta: float, guidance_scale: float = 1.0, clip_denoised: bool = True, clip_value: int = 3):
=======
    def sample_one_step_v(
        self, x_t, pos, class_labels, time_step: int, prev_time_step: int, eta: float, clip_denoised: bool = True, clip_value: int = 3
    ):
>>>>>>> fde37e55
        t = torch.full((x_t.shape[0],), time_step, device=x_t.device, dtype=torch.long)
        prev_t = torch.full((x_t.shape[0],), prev_time_step, device=x_t.device, dtype=torch.long)

        # get current and previous alpha_cumprod
        alpha_t = extract(self.alpha_t_bar, t, x_t.shape)
        alpha_t_prev = extract(self.alpha_t_bar, prev_t, x_t.shape).clip(min=0)

        sigma_t = extract(1 - self.alpha_t_bar, t, x_t.shape)
        sigma_t_prev = extract(1 - self.alpha_t_bar, prev_t, x_t.shape).clip(min=0)

        v = self.model(torch.cat([x_t, pos], dim=1), t, class_labels=class_labels)

        # Classifier-Free Guidance
        if guidance_scale > 1.0:
            uncond_labels = torch.ones_like(class_labels, device=x_t.device, dtype=torch.long)
            v_uncond = self.model(torch.cat([x_t, pos], dim=1), t, class_labels=uncond_labels)
            v = v_uncond + guidance_scale * (v - v_uncond)

        pred = x_t * alpha_t - v * sigma_t

        if clip_denoised:
            pred = pred.clip(-clip_value, clip_value)

        epsilon_t = (x_t - alpha_t * pred) / sigma_t

        if clip_denoised:
            epsilon_t = epsilon_t.clip(-clip_value, clip_value)

        ddim_sigma = eta * (sigma_t_prev**2 / sigma_t**2).sqrt() * (1 - alpha_t**2 / alpha_t_prev**2).sqrt()
        adjusted_sigma = (sigma_t_prev**2 - ddim_sigma**2).sqrt()
        pred = pred * alpha_t_prev + epsilon_t * adjusted_sigma

        if eta:
            pred += torch.randn_like(pred) * ddim_sigma

        return pred

    @torch.no_grad()
<<<<<<< HEAD
    def forward(self, x_t, pos, class_labels, steps: int = 1, method="linear", eta=0.0, guidance_scale: float = 1.0, only_return_x_0: bool = True, interval: int = 1):
=======
    def sample_one_step_x_0(self, x_t, pos, class_labels, time_step: int, prev_time_step: int, eta: float):
        t = torch.full((x_t.shape[0],), time_step, device=x_t.device, dtype=torch.long)
        prev_t = torch.full((x_t.shape[0],), prev_time_step, device=x_t.device, dtype=torch.long)

        # Get current and previous alpha_cumprod
        alpha_t = extract(self.alpha_t_bar, t, x_t.shape)
        alpha_t_prev = extract(self.alpha_t_bar, prev_t, x_t.shape)

        # Predict x_0 using the model
        x_0 = self.model(torch.cat([x_t, pos], dim=1), t, class_labels=class_labels)

        # Compute x_{t-1} using the predicted x_0
        sigma_t = eta * torch.sqrt((1 - alpha_t_prev) / (1 - alpha_t) * (1 - alpha_t / alpha_t_prev))
        epsilon_t = torch.randn_like(x_t)
        x_t_minus_one = (
            torch.sqrt(alpha_t_prev) * x_0
            + torch.sqrt(1 - alpha_t_prev - sigma_t**2) * ((x_t - torch.sqrt(alpha_t) * x_0) / torch.sqrt(1 - alpha_t))
            + sigma_t * epsilon_t
        )

        return x_t_minus_one

    @torch.no_grad()
    def forward(self, x_t, pos, class_labels, steps: int = 1, method="linear", eta=0.0, only_return_x_0: bool = True, interval: int = 1):
>>>>>>> fde37e55
        """
        Parameters:
            x_t: Standard Gaussian noise. A tensor with shape (batch_size, channels, height, width).
            steps: Sampling steps.
            method: Sampling method, can be "linear" or "quadratic".
            eta: Coefficients of sigma parameters in the paper. The value 0 indicates DDIM, 1 indicates DDPM.
            guidance_scale: Scale for classifier-free guidance.
            only_return_x_0: Determines whether the image is saved during the sampling process. if True,
                intermediate pictures are not saved, and only return the final result $x_0$.
            interval: This parameter is valid only when `only_return_x_0 = False`. Decide the interval at which
                to save the intermediate process pictures, according to `step`.
                $x_t$ and $x_0$ will be included, no matter what the value of `interval` is.

        Returns:
            if `only_return_x_0 = True`, will return a tensor with shape (batch_size, channels, height, width),
            otherwise, return a tensor with shape (batch_size, sample, channels, height, width),
            include intermediate pictures.
        """
        if method == "linear":
            a = self.T // steps
            time_steps = np.asarray(list(range(0, self.T, a)))
        elif method == "quadratic":
            time_steps = (np.linspace(0, np.sqrt(self.T * 0.8), steps) ** 2).astype(np.int64)
        else:
            raise NotImplementedError(f"sampling method {method} is not implemented!")

        # add one to get the final alpha values right (the ones from first scale to data during sampling)
        time_steps = time_steps + 1
        # previous sequence
        time_steps_prev = np.concatenate([[0], time_steps[:-1]])

        x = [x_t]
        with tqdm(reversed(range(0, steps)), colour="#6565b5", total=steps) as sampling_steps:
            for i in sampling_steps:

<<<<<<< HEAD
                if self.target == "epsilon":
                    x_t = self.sample_one_step(x_t, pos, class_labels, time_steps[i], time_steps_prev[i], eta, guidance_scale)
                elif self.target == "x_0":
                    x_t = self.sample_one_step_x_0(x_t, pos, class_labels, time_steps[i], time_steps_prev[i], eta, guidance_scale)
                elif self.target == "v":
                    x_t = self.sample_one_step_v(x_t, pos, class_labels, time_steps[i], time_steps_prev[i], eta, guidance_scale)
=======
                if self.target == "v":
                    x_t = self.sample_one_step_v(x_t, pos, class_labels, time_steps[i], time_steps_prev[i], eta)
                elif self.target == "epsilon":
                    x_t = self.sample_one_step(x_t, pos, class_labels, time_steps[i], time_steps_prev[i], eta)
                elif self.target == "x_0":
                    x_t = self.sample_one_step_x_0(x_t, pos, class_labels, time_steps[i], time_steps_prev[i], eta)
>>>>>>> fde37e55
                else:
                    raise NotImplementedError(f"target {self.target} is not implemented!")

                if not only_return_x_0 and ((steps - i) % interval == 0 or i == 0):
                    x.append(x_t)

                sampling_steps.set_postfix(ordered_dict={"Step": i + 1, "Sample": len(x)})

        if only_return_x_0:
            return x_t  # [batch_size, channels, height, width]

        return torch.stack(x, dim=1)  # [batch_size, sample, channels, height, width]


class GaussianDiffusion:
    """Gaussian diffusion utility.

    Args:
        schedule_name: Name of the schedule ('linear' or 'cosine')
        timesteps: Number of time steps in the forward process
    """

    def __init__(self, schedule_name, timesteps=1000, clip_min=-1.0, clip_max=1.0):
        self.timesteps = timesteps
        self.clip_min = clip_min
        self.clip_max = clip_max

        # Define variance schedule
        assert schedule_name in ["linear", "cosine"], f"Unknown schedule name: {schedule_name}, choose from ['linear', 'cosine']"
        self.betas = betas = get_beta_schedule(schedule_name, timesteps)
        self.num_timesteps = int(timesteps)

        alphas = 1.0 - betas
        alphas_cumprod = np.cumprod(alphas, axis=0)
        alphas_cumprod_prev = np.append(1.0, alphas_cumprod[:-1])

        # Calculations for diffusion q(x_t | x_{t-1}) and others
        self.sqrt_alphas_cumprod = np.sqrt(alphas_cumprod)
        self.sqrt_one_minus_alphas_cumprod = np.sqrt(1.0 - alphas_cumprod)
        self.log_one_minus_alphas_cumprod = np.log(1.0 - alphas_cumprod)
        self.sqrt_recip_alphas_cumprod = np.sqrt(1.0 / alphas_cumprod)
        self.sqrt_recipm1_alphas_cumprod = np.sqrt(1.0 / alphas_cumprod - 1)

        # Calculations for posterior q(x_{t-1} | x_t, x_0)
        posterior_variance = betas * (1.0 - alphas_cumprod_prev) / (1.0 - alphas_cumprod)
        self.posterior_variance = posterior_variance

        # Log calculation clipped because the posterior variance is 0 at the beginning of the diffusion chain
        self.posterior_log_variance_clipped = np.log(np.maximum(posterior_variance, 1e-20))
        self.posterior_mean_coef1 = betas * np.sqrt(alphas_cumprod_prev) / (1.0 - alphas_cumprod)
        self.posterior_mean_coef2 = (1.0 - alphas_cumprod_prev) * np.sqrt(alphas) / (1.0 - alphas_cumprod)

    def _extract(self, arr, timesteps, broadcast_shape):
        """
        Extract values from a 1-D numpy array for a batch of indices.

        :param arr: the 1-D numpy array.
        :param timesteps: a tensor of indices into the array to extract.
        :param broadcast_shape: a larger shape of K dimensions with the batch
                                dimension equal to the length of timesteps.
        :return: a tensor of shape [batch_size, 1, ...] where the shape has K dims.
        """
        timesteps = timesteps.to(torch.long)

        res = torch.from_numpy(arr).to(device=timesteps.device)[timesteps].float()
        while len(res.shape) < len(broadcast_shape):
            res = res[..., None]
        return res.expand(broadcast_shape)

    def q_sample(self, x_start, t, noise):
        """Diffuse the data.

        Args:
            x_start: Initial sample (before the first diffusion step)
            t: Current timestep
            noise: Gaussian noise to be added at the current timestep
        Returns:
            Diffused samples at timestep `t`
        """
        x_start_shape = x_start.shape
        return (
            self._extract(self.sqrt_alphas_cumprod, t, x_start_shape) * x_start
            + self._extract(self.sqrt_one_minus_alphas_cumprod, t, x_start_shape) * noise
        )

    def mean_flat(self, tensor):
        """
        Take the mean over all non-batch dimensions.
        """
        return tensor.mean(dim=list(range(1, len(tensor.shape))))

    def training_losses(self, net, x_start, t, target="eps", model_kwargs={}):
        """Compute the training loss for the diffusion model.

        :param net: Diffusion model.
        :param x_start: the [N x C x ...] tensor of inputs.
        :param t: A batch of timesteps.
        :param target: the target to predict. One of "eps", "x_start", or "v".
        :param model_kwargs: additional keyword arguments to pass to the model.
        :return loss: the training loss.
        """
        assert target in ["eps", "x_start", "v"], f"Unknown target: {target}, choose from ['eps', 'x_start', 'v']"

        noise = torch.randn_like(x_start)
        x_t = self.q_sample(x_start, t, noise)

        target_map = {"eps": noise, "x_start": x_start, "v": self.get_v(x_start, noise, t)}
        target = target_map[target]

        output = net(x_t, t, **model_kwargs)
        loss = F.mse_loss(output, target[:, :3])

        return loss

    def predict_start_from_noise(self, x_t, t, noise):
        x_t_shape = x_t.shape
        return (
            self._extract(self.sqrt_recip_alphas_cumprod, t, x_t_shape) * x_t - self._extract(self.sqrt_recipm1_alphas_cumprod, t, x_t_shape) * noise
        )

    def q_posterior(self, x_start, x_t, t):
        """Compute the mean and variance of the diffusion
        posterior q(x_{t-1} | x_t, x_0).

        Args:
            x_start: Stating point(sample) for the posterior computation
            x_t: Sample at timestep `t`
            t: Current timestep
        Returns:
            Posterior mean and variance at current timestep
        """

        x_t_shape = x_t.shape
        posterior_mean = (
            self._extract(self.posterior_mean_coef1, t, x_t_shape) * x_start + self._extract(self.posterior_mean_coef2, t, x_t_shape) * x_t
        )
        posterior_variance = self._extract(self.posterior_variance, t, x_t_shape)
        posterior_log_variance_clipped = self._extract(self.posterior_log_variance_clipped, t, x_t_shape)
        return posterior_mean, posterior_variance, posterior_log_variance_clipped

    def p_mean_variance(self, pred_noise, x, t, clip_denoised=True):
        x_recon = self.predict_start_from_noise(x, t=t, noise=pred_noise)
        if clip_denoised:
            x_recon = torch.clamp(x_recon, self.clip_min, self.clip_max)

        model_mean, posterior_variance, posterior_log_variance = self.q_posterior(x_start=x_recon, x_t=x, t=t)
        return model_mean, posterior_variance, posterior_log_variance

    def p_sample(self, pred_noise, x, t, clip_denoised=True):
        """Sample from the diffusion model.

        Args:
            pred_noise: Noise predicted by the diffusion model
            x: Samples at a given timestep for which the noise was predicted
            t: Current timestep
            clip_denoised (bool): Whether to clip the predicted noise
                within the specified range or not.
        """
        model_mean, _, model_log_variance = self.p_mean_variance(pred_noise, x=x, t=t, clip_denoised=clip_denoised)
        noise = torch.randn_like(x)
        # No noise when t == 0
        nonzero_mask = (t != 0).float().view(-1, *([1] * (len(x.shape) - 1)))
        return model_mean + nonzero_mask * torch.exp(0.5 * model_log_variance) * noise

    def sample_images_ddim(self, net, shape, pos, labels, device, eta=0.0, timesteps=50):
        # Start from pure noise
        x = torch.randn(shape).to(device)

        # Select timesteps for DDIM (evenly spaced)
        skip = self.num_timesteps // timesteps
        seq = list(range(0, self.num_timesteps, skip))

        for i in tqdm(range(len(seq)), desc="DDIM sampling", leave=False):
            t = seq[len(seq) - 1 - i]  # Current timestep
            t_next = seq[len(seq) - 2 - i] if i < len(seq) - 1 else 0  # Next timestep

            t_batch = torch.full((shape[0],), t, device=device)
            t_next_batch = torch.full((shape[0],), t_next, device=device)

            with torch.no_grad():
                # Model predicts x_start directly
                pred_x_start = net(torch.cat((x, pos), dim=1), t_batch, class_labels=labels)

                # Get alpha values for current and next timestep
                alpha_t = self._extract(self.sqrt_alphas_cumprod, t_batch, x.shape)
                alpha_next = self._extract(self.sqrt_alphas_cumprod, t_next_batch, x.shape)

                # Get sigma values
                sigma_t = self._extract(self.sqrt_one_minus_alphas_cumprod, t_batch, x.shape)

                # Calculate predicted noise
                pred_noise = (x - alpha_t * pred_x_start) / sigma_t

                # DDIM formula
                sigma_t_next = eta * torch.sqrt((1 - alpha_next**2) / (1 - alpha_t**2) * (1 - alpha_t**2 / alpha_next**2))

                # No noise when t_next == 0 or eta == 0
                noise = 0 if t_next == 0 or eta == 0 else torch.randn_like(x)

                # DDIM update step
                x = alpha_next * pred_x_start + torch.sqrt(1 - alpha_next**2 - sigma_t_next**2) * pred_noise + sigma_t_next * noise

        return x

    def sample_images_ddim_v(self, net, shape, pos, labels, device, eta=0.0, timesteps=50):
        # Start from pure noise
        x = torch.randn(shape).to(device)

        # Select timesteps for DDIM
        skip = self.num_timesteps // timesteps
        seq = list(range(0, self.num_timesteps, skip))

        for i in range(len(seq) - 1):
            t = seq[len(seq) - 1 - i]
            t_next = seq[len(seq) - 2 - i] if i < len(seq) - 1 else 0

            t_batch = torch.full((shape[0],), t, device=device)
            t_next_batch = torch.full((shape[0],), t_next, device=device)

            with torch.no_grad():
                # Model predicts v
                pred_v = net(torch.cat((x, pos), dim=1), t_batch, class_labels=labels)

                # Get alphas and sigmas for current and next timestep
                alpha_t = self._extract(self.sqrt_alphas_cumprod, t_batch, x.shape)
                alpha_next = self._extract(self.sqrt_alphas_cumprod, t_next_batch, x.shape)
                sigma_t = self._extract(self.sqrt_one_minus_alphas_cumprod, t_batch, x.shape)

                # Convert v to x_0 and epsilon predictions
                pred_eps = (x - alpha_t * pred_v) / sigma_t
                pred_x0 = (pred_v * sigma_t - x) / (-alpha_t)

                # DDIM formula
                sigma_t_next = eta * torch.sqrt((1 - alpha_next**2) / (1 - alpha_t**2) * (1 - alpha_t**2 / alpha_next**2))

                # No noise when t_next == 0 or eta == 0
                noise = 0 if t_next == 0 or eta == 0 else torch.randn_like(x)

                # DDIM update step
                x = alpha_next * pred_x0 + torch.sqrt(1 - alpha_next**2 - sigma_t_next**2) * pred_eps + sigma_t_next * noise

        return x<|MERGE_RESOLUTION|>--- conflicted
+++ resolved
@@ -164,14 +164,11 @@
         sigma_t = eta * torch.sqrt((1 - alpha_t_prev) / (1 - alpha_t) * (1 - alpha_t / alpha_t_prev))
         epsilon_t = torch.randn_like(x_t)
         x_t_minus_one = (
-            torch.sqrt(alpha_t_prev / alpha_t) * x_t
-            + (torch.sqrt(1 - alpha_t_prev - sigma_t**2) - torch.sqrt((alpha_t_prev * (1 - alpha_t)) / alpha_t)) * epsilon_theta_t
-            + sigma_t * epsilon_t
+            torch.sqrt(alpha_t_prev / alpha_t) * x_t + (torch.sqrt(1 - alpha_t_prev - sigma_t**2) - torch.sqrt((alpha_t_prev * (1 - alpha_t)) / alpha_t)) * epsilon_theta_t + sigma_t * epsilon_t
         )
         return x_t_minus_one
 
     @torch.no_grad()
-<<<<<<< HEAD
     def sample_one_step_x_0(self, x_t, pos, class_labels, time_step: int, prev_time_step: int, eta: float, guidance_scale: float = 1.0):
         t = torch.full((x_t.shape[0],), time_step, device=x_t.device, dtype=torch.long)
         prev_t = torch.full((x_t.shape[0],), prev_time_step, device=x_t.device, dtype=torch.long)
@@ -198,11 +195,6 @@
 
     @torch.no_grad()
     def sample_one_step_v(self, x_t, pos, class_labels, time_step: int, prev_time_step: int, eta: float, guidance_scale: float = 1.0, clip_denoised: bool = True, clip_value: int = 3):
-=======
-    def sample_one_step_v(
-        self, x_t, pos, class_labels, time_step: int, prev_time_step: int, eta: float, clip_denoised: bool = True, clip_value: int = 3
-    ):
->>>>>>> fde37e55
         t = torch.full((x_t.shape[0],), time_step, device=x_t.device, dtype=torch.long)
         prev_t = torch.full((x_t.shape[0],), prev_time_step, device=x_t.device, dtype=torch.long)
 
@@ -241,34 +233,7 @@
         return pred
 
     @torch.no_grad()
-<<<<<<< HEAD
     def forward(self, x_t, pos, class_labels, steps: int = 1, method="linear", eta=0.0, guidance_scale: float = 1.0, only_return_x_0: bool = True, interval: int = 1):
-=======
-    def sample_one_step_x_0(self, x_t, pos, class_labels, time_step: int, prev_time_step: int, eta: float):
-        t = torch.full((x_t.shape[0],), time_step, device=x_t.device, dtype=torch.long)
-        prev_t = torch.full((x_t.shape[0],), prev_time_step, device=x_t.device, dtype=torch.long)
-
-        # Get current and previous alpha_cumprod
-        alpha_t = extract(self.alpha_t_bar, t, x_t.shape)
-        alpha_t_prev = extract(self.alpha_t_bar, prev_t, x_t.shape)
-
-        # Predict x_0 using the model
-        x_0 = self.model(torch.cat([x_t, pos], dim=1), t, class_labels=class_labels)
-
-        # Compute x_{t-1} using the predicted x_0
-        sigma_t = eta * torch.sqrt((1 - alpha_t_prev) / (1 - alpha_t) * (1 - alpha_t / alpha_t_prev))
-        epsilon_t = torch.randn_like(x_t)
-        x_t_minus_one = (
-            torch.sqrt(alpha_t_prev) * x_0
-            + torch.sqrt(1 - alpha_t_prev - sigma_t**2) * ((x_t - torch.sqrt(alpha_t) * x_0) / torch.sqrt(1 - alpha_t))
-            + sigma_t * epsilon_t
-        )
-
-        return x_t_minus_one
-
-    @torch.no_grad()
-    def forward(self, x_t, pos, class_labels, steps: int = 1, method="linear", eta=0.0, only_return_x_0: bool = True, interval: int = 1):
->>>>>>> fde37e55
         """
         Parameters:
             x_t: Standard Gaussian noise. A tensor with shape (batch_size, channels, height, width).
@@ -304,21 +269,12 @@
         with tqdm(reversed(range(0, steps)), colour="#6565b5", total=steps) as sampling_steps:
             for i in sampling_steps:
 
-<<<<<<< HEAD
                 if self.target == "epsilon":
                     x_t = self.sample_one_step(x_t, pos, class_labels, time_steps[i], time_steps_prev[i], eta, guidance_scale)
                 elif self.target == "x_0":
                     x_t = self.sample_one_step_x_0(x_t, pos, class_labels, time_steps[i], time_steps_prev[i], eta, guidance_scale)
                 elif self.target == "v":
                     x_t = self.sample_one_step_v(x_t, pos, class_labels, time_steps[i], time_steps_prev[i], eta, guidance_scale)
-=======
-                if self.target == "v":
-                    x_t = self.sample_one_step_v(x_t, pos, class_labels, time_steps[i], time_steps_prev[i], eta)
-                elif self.target == "epsilon":
-                    x_t = self.sample_one_step(x_t, pos, class_labels, time_steps[i], time_steps_prev[i], eta)
-                elif self.target == "x_0":
-                    x_t = self.sample_one_step_x_0(x_t, pos, class_labels, time_steps[i], time_steps_prev[i], eta)
->>>>>>> fde37e55
                 else:
                     raise NotImplementedError(f"target {self.target} is not implemented!")
 
@@ -399,10 +355,7 @@
             Diffused samples at timestep `t`
         """
         x_start_shape = x_start.shape
-        return (
-            self._extract(self.sqrt_alphas_cumprod, t, x_start_shape) * x_start
-            + self._extract(self.sqrt_one_minus_alphas_cumprod, t, x_start_shape) * noise
-        )
+        return self._extract(self.sqrt_alphas_cumprod, t, x_start_shape) * x_start + self._extract(self.sqrt_one_minus_alphas_cumprod, t, x_start_shape) * noise
 
     def mean_flat(self, tensor):
         """
@@ -435,9 +388,7 @@
 
     def predict_start_from_noise(self, x_t, t, noise):
         x_t_shape = x_t.shape
-        return (
-            self._extract(self.sqrt_recip_alphas_cumprod, t, x_t_shape) * x_t - self._extract(self.sqrt_recipm1_alphas_cumprod, t, x_t_shape) * noise
-        )
+        return self._extract(self.sqrt_recip_alphas_cumprod, t, x_t_shape) * x_t - self._extract(self.sqrt_recipm1_alphas_cumprod, t, x_t_shape) * noise
 
     def q_posterior(self, x_start, x_t, t):
         """Compute the mean and variance of the diffusion
@@ -452,9 +403,7 @@
         """
 
         x_t_shape = x_t.shape
-        posterior_mean = (
-            self._extract(self.posterior_mean_coef1, t, x_t_shape) * x_start + self._extract(self.posterior_mean_coef2, t, x_t_shape) * x_t
-        )
+        posterior_mean = self._extract(self.posterior_mean_coef1, t, x_t_shape) * x_start + self._extract(self.posterior_mean_coef2, t, x_t_shape) * x_t
         posterior_variance = self._extract(self.posterior_variance, t, x_t_shape)
         posterior_log_variance_clipped = self._extract(self.posterior_log_variance_clipped, t, x_t_shape)
         return posterior_mean, posterior_variance, posterior_log_variance_clipped
